import numpy as np
import scipy.linalg
import scipy.integrate
import networkx as nx
from collections import namedtuple
import joblib
from scipy.optimize import linear_sum_assignment

from .types import EigenTrackingResults

def solve_symmetric_ode_system_linsolve(Lambda, F):
    """
    実対称行列の発展方程式 F = dLambda + [H, Lambda] を、
    H と dLambda の独立成分に関する連立一次方程式として厳密に解く。

    Args:
        Lambda (np.ndarray): n x n の対角固有値行列。
        F (np.ndarray): n x n の対称行列 (Q^T * dA * Q)。

    Returns:
        tuple[np.ndarray, np.ndarray]: (H, dLambda_diag) のタプル。
                                       H は歪対称行列。
                                       dLambda_diag は固有値の変化率（対角成分のみのベクトル）。
    """
    n = Lambda.shape[0]

    # 1. 未知数の数を定義
    num_h_unknowns = n * (n - 1) // 2
    num_dlambda_unknowns = n
    total_unknowns = num_h_unknowns + num_dlambda_unknowns

    # 2. 連立一次方程式 M*x = b を構成
    M = np.zeros((total_unknowns, total_unknowns))
    b = np.zeros(total_unknowns)

    lambdas = np.diag(Lambda)

    # Numpyのインデックス機能を使い、手動ループを避ける
    # eq_indices は上三角部分(対角含む)のインデックス (r, c) r<=c
    # h_indices は厳密に上三角部分のインデックス (r, c) r<c
    eq_indices_r, eq_indices_c = np.triu_indices(n)
    h_indices_r, h_indices_c = np.triu_indices(n, k=1)

    # b ベクトルを構成 (Fの上三角成分)
    b[:num_dlambda_unknowns] = np.diag(F) # 対角成分 (n個)
    b[num_dlambda_unknowns:] = F[h_indices_r, h_indices_c] # 非対角成分 (n(n-1)/2個)

    # 係数行列 M を構成 (Mは対角行列になる)
    # dLambdaに対応するブロック (係数は常に1)
    M_diag = np.ones(total_unknowns)

    # Hに対応するブロック (係数は lambda_j - lambda_i)
    lambda_diffs = lambdas[h_indices_c] - lambdas[h_indices_r]
    M_diag[num_dlambda_unknowns:] = lambda_diffs

    np.fill_diagonal(M, M_diag)

    # 3. 連立一次方程式を解く
    # lstsq は悪条件（固有値の接近）に対して頑健
    # x, residuals, rank, s = np.linalg.lstsq(M, b, rcond=None)
    x = np.linalg.lstsq(M, b, rcond=None)[0]

    # 4. 解ベクトル x を H と dLambda に再構成
    dLambda_diag = x[:num_dlambda_unknowns]
    H_upper_vals = x[num_dlambda_unknowns:]

    H = np.zeros((n, n))
    H[h_indices_r, h_indices_c] = H_upper_vals
    H[h_indices_c, h_indices_r] = -H_upper_vals

    return H, dLambda_diag

def symmetric_ode_derivative(t, y, n, dA_func):
    """
    solve_ivp に渡すための微分方程式の右辺 f(t, y) を定義する。
    y は [Q.flatten(), diag(Lambda)] を連結したベクトル。
    """
    # 1. 状態ベクトルを行列 Q と対角行列 Lambda に復元
    Q = y[:n*n].reshape((n, n))
    lambdas = y[n*n:]
    Lambda = np.diag(lambdas)

    # 2. dA/dt と F を計算
    dA = dA_func(t)
    F = Q.T @ dA @ Q

    # 3. H と dLambda を計算
    H, dLambda_diag = solve_symmetric_ode_system_linsolve(Lambda, F)

    # 4. dQ/dt を計算
    dQ = Q @ H

    # 5. 結果を平坦化して単一のベクトルとして返す
    dydt = np.concatenate([dQ.flatten(), dLambda_diag])
    return dydt

def track_eigen_decomposition(A_func, dA_func, t_span, t_eval, rtol=1e-5, atol=1e-8):
    """
    実対称行列関数 A(t) の固有値分解を、常微分方程式を解くことで追跡する。

    Args:
        A_func (callable): 時刻 t を受け取り、行列 A(t) を返す関数。
        dA_func (callable): 時刻 t を受け取り、行列の微分 dA/dt を返す関数。
        t_span (tuple): 計算を開始・終了する時刻 (t_start, t_end)。
        t_eval (np.ndarray): 結果を評価する時刻の配列。
        rtol (float): solve_ivp用の相対許容誤差。
        atol (float): solve_ivp用の絶対許容誤差。

    Returns:
        tuple: (list[np.ndarray], list[np.ndarray], object)
               - Qs: 各評価時刻における直交固有ベクトル行列 Q のリスト。
               - Lambdas: 各評価時刻における対角固有値行列 Lambda のリスト。
               - sol: scipy.integrate.solve_ivp から返された結果オブジェクト。
    """
    t0 = t_span[0]
    A0 = A_func(t0)
    n = A0.shape[0]

    # 初期条件: eighは実対称行列用に最適化されており、固有値と直交行列を返す
    lambdas0, Q0 = scipy.linalg.eigh(A0)

    # 固有値と固有ベクトルをソートして、追跡中の順序を一定に保つ
    sort_indices = np.argsort(lambdas0)
    lambdas0 = lambdas0[sort_indices]
    Q0 = Q0[:, sort_indices]

    # 初期状態ベクトル y0 を作成
    y0 = np.concatenate([Q0.flatten(), lambdas0])

    # 高精度ソルバーの呼び出し (DOP853は高次のRunge-Kutta法)
    sol = scipy.integrate.solve_ivp(
        symmetric_ode_derivative,
        t_span,
        y0,
        method='DOP853',
        t_eval=t_eval,
        args=(n, dA_func),
        rtol=rtol,
        atol=atol,
        dense_output=True,
    )
    if not sol.success:
        raise RuntimeError(f"Integration failed. {sol.message=}")

    # 結果をリストに復元
    Qs = [sol_y[:n*n].reshape((n, n)) for sol_y in sol.y.T]
    Lambdas = [np.diag(sol_y[n*n:]) for sol_y in sol.y.T]

    return Qs, Lambdas, sol

def match_decompositions(predicted_eigvals, predicted_eigvecs,
                         exact_eigvals, exact_eigvecs):
    """
    正確な対角化分解を、予測された対角化分解にマッチさせる。

    この関数は、ハンガリー法を用いて固有値の最適な対応付け（並べ替え）を
    見つけ出し、その後、対応する固有ベクトル間の内積を計算して符号を揃える。
    これにより、`eigh`のような関数の出力順序や符号の任意性に起因する不連続性を
    解消し、時間積分の連続性を維持する。

    Args:
        predicted_eigvals (np.ndarray): 1D配列。予測された固有値。
        predicted_eigvecs (np.ndarray): 2D配列。予測された固有ベクトル（列ベクトル）。
        exact_eigvals (np.ndarray): 1D配列。正確に計算された固有値。
        exact_eigvecs (np.ndarray): 2D配列。正確に計算された固有ベクトル（列ベクトル）。

    Returns:
        tuple[np.ndarray, np.ndarray]:
            - matched_eigvals: `predicted_eigvals` の順序に並べ替えられた `exact_eigvals`。
            - matched_eigvecs: `predicted_eigvecs` の順序と符号に合わせられた `exact_eigvecs`。
    """
    # --- ステップ1: 固有値の最適な対応付け（並べ替え）を見つける ---
    # コスト行列を計算する。C[i, j]は i 番目の予測値と j 番目の正確な値の差。
    # このコストを最小化するようなペアリングを見つけることが目的。
    cost_matrix = np.abs(predicted_eigvals[:, np.newaxis] - exact_eigvals[np.newaxis, :])

    # ハンガリー法（線形和割り当て問題）を解き、最適なペアリングを見つける
    # pred_indices[i] は、exact_indices[i] に対応する
    pred_indices, exact_indices = linear_sum_assignment(cost_matrix)

    # 並べ替えられた正確な値を格納する配列を準備
    matched_eigvals = np.zeros_like(exact_eigvals)
    matched_eigvecs = np.zeros_like(exact_eigvecs)

    # 見つかった対応付けに従って、正確な値を並べ替える
    # pred_indices は通常 0, 1, 2, ... となるので、exact_indices が置換を表す
    matched_eigvals = exact_eigvals[exact_indices]
    matched_eigvecs = exact_eigvecs[:, exact_indices]

    # --- ステップ2: 対応する固有ベクトルの符号を合わせる ---
    # 各々の対応するベクトル対の内積を計算する
    # 内積が負の場合、ベクトルは反対方向を向いているため、一方の符号を反転させる
    for i in range(predicted_eigvecs.shape[1]):
        dot_product = np.dot(predicted_eigvecs[:, i], matched_eigvecs[:, i])
        if dot_product < 0.0:
            matched_eigvecs[:, i] *= -1.0

    return matched_eigvals, matched_eigvecs

def correct_trajectory(A_func, t_eval, Qs_ode, Lambdas_ode):
    """
    ODEソルバーで追跡した固有値分解を、各時刻で正確に計算した分解に事後補正する。
    ODE結果をガイドとして、正確な分解を並べ替え・符号合わせする。

    Args:
        A_func (callable): 時刻 t を受け取り、真の行列 A(t) を返す関数。
        t_eval (np.ndarray): 評価時刻の1D配列。
        Qs_ode (list of np.ndarray): ODEソルバーから得られた固有ベクトル行列のリスト。
        Lambdas_ode (list of np.ndarray): ODEソルバーから得られた対角固有値行列のリスト。

    Returns:
        tuple[list[np.ndarray], list[np.ndarray]]:
            - corrected_Qs: 補正された固有ベクトル行列のリスト。
            - corrected_Lambdas: 補正された対角固有値行列のリスト。
    """
    corrected_Qs = []
    corrected_Lambdas = []

    for i, t in enumerate(t_eval):
        # 1. その時刻における真の行列 A_t を計算
        A_t = A_func(t)

        # 2. A_t の正確な固有値分解を計算
        exact_eigvals, exact_eigvecs = scipy.linalg.eigh(A_t)

        # 3. match_decompositions を用いて、正確な分解をODE結果にマッチさせる
        # ODE結果を「予測」、正確な計算を「正確」として渡す
        # Lambdas_ode は対角行列なので、固有値を取り出す
        predicted_eigvals = np.diag(Lambdas_ode[i])
        predicted_eigvecs = Qs_ode[i]

        matched_eigvals, matched_eigvecs = match_decompositions(
            predicted_eigvals,
            predicted_eigvecs,
            exact_eigvals,
            exact_eigvecs
        )

        # 4. 補正結果をリストに追加
        corrected_Qs.append(matched_eigvecs)
        corrected_Lambdas.append(np.diag(matched_eigvals)) # 対角行列に戻す

    return corrected_Qs, corrected_Lambdas

def create_n_partite_graph(partition_sizes, edge_lengths_dict):
    """
    Creates an n-partite graph based on partition sizes and edge lengths between partitions.

    Args:
        partition_sizes (list): A list of integers representing the number of nodes in each partition.
        edge_lengths_dict (dict): A dictionary where keys are tuples of partition indices (i, j)
                                  and values are the lengths of edges between nodes in partition i and partition j.

    Returns:
        nx.Graph: The constructed n-partite graph.
    """
    G = nx.Graph()
    node_id = 1
    partition_nodes = []

    # Add nodes to each partition
    for i, size in enumerate(partition_sizes):
        nodes_in_partition = list(range(node_id, node_id + size))
        G.add_nodes_from(nodes_in_partition, type=f'p{i}')
        partition_nodes.append(nodes_in_partition)
        node_id += size

    # Add edges between partitions with specified lengths
    for (p1_idx, p2_idx), length in edge_lengths_dict.items():
        if p1_idx < len(partition_sizes) and p2_idx < len(partition_sizes) and p1_idx != p2_idx:
            for u in partition_nodes[p1_idx]:
                for v in partition_nodes[p2_idx]:
                    G.add_edge(u, v, length=length, weight=1/length)

    return G

def track_and_analyze_eigenvalue_decomposition(G, apply_correction=True):
    """
    グラフの距離行列から構成される行列 A(t) = exp(-tD) の固有値分解を追跡・分析する。

    この関数は、一連の処理をまとめて実行する。
    1. グラフ G からフロイド・ワーシャル法で距離行列 D を計算する。
    2. パラメータ t に依存する行列 A(t) = exp(-tD) とその微分 dA/dt を定義する。
    3. 常微分方程式を解くことで、A(t) の固有値と固有ベクトルの軌跡を追跡する (`track_eigen_decomposition`)。
    4. (オプション) 各時刻で A(t) を厳密に対角化し、その結果を使ってODEソルバーからの軌跡を補正する (`correct_trajectory`)。
       これにより、数値誤差の累積を防ぎ、精度を向上させる。
    5. 追跡された固有対を用いて、関連する物理量（マグニチュード、擬マグニチュード）および再構成誤差を計算する。
    6. 全ての結果を `EigenTrackingResults` オブジェクトにまとめて返す。

    Args:
        G (nx.Graph): 解析対象の重み付きグラフ。辺には 'length' 属性が必要。
        apply_correction (bool): 軌跡の事後補正を適用するかどうか。デフォルトは True。

    Returns:
        EigenTrackingResults: 追跡と分析の結果を格納した名前付きタプル。
                          成功したかどうか、メッセージ、各時刻の固有対、計算された物理量などが含まれる。

    --- English ---
    Tracks and analyzes the eigenvalue decomposition of the matrix A(t) = exp(-tD) derived from a graph's distance matrix.

    This function performs a complete workflow:
    1. Computes the distance matrix D from graph G using the Floyd-Warshall algorithm.
    2. Defines the parameter-dependent matrix A(t) = exp(-tD) and its derivative dA/dt.
    3. Tracks the eigenvalue and eigenvector trajectories of A(t) by solving an ordinary differential equation (`track_eigen_decomposition`).
    4. (Optional) Applies a post-hoc correction to the trajectory from the ODE solver by using exact diagonalization of A(t) at each time step (`correct_trajectory`). This mitigates the accumulation of numerical errors and improves accuracy.
    5. Computes relevant physical quantities (magnitude, pseudo-magnitude) and reconstruction error using the tracked eigenpairs.
    6. Returns all results consolidated into an `EigenTrackingResults` object.

    Args:
        G (nx.Graph): The weighted input graph. Edges must have a 'length' attribute.
        apply_correction (bool): Whether to apply the post-hoc trajectory correction. Defaults to True.

    Returns:
        EigenTrackingResults: A named tuple containing the results of the tracking and analysis,
                          including success status, messages, eigenpairs at each time step, and computed quantities.
    """
    # 1. Compute the distance matrix D from the input graph G
    try:
        D = np.array(nx.floyd_warshall_numpy(G, weight='length'))
    except nx.NetworkXNoPath:
         # Handle disconnected graphs if necessary, or let it propagate
         return EigenTrackingResults(
            t_eval=None, Qs=None, Lambdas=None, magnitudes=None,
            pseudo_magnitudes=None, errors=None, zero_indices=None,
            success=False, message="Graph is disconnected.", state=None,
            errors_before_correction=None
        )


    # 2. Define the matrix functions A(t) and dA/dt
    def A_func(t):
        return np.exp(-t * D)

    def dA_func(t):
        return -D * A_func(t)

    # 3. Define time span and evaluation points
    t_start, t_end = 4.0, 1.0e-2 # Example time span
    t_eval = np.geomspace(t_start, t_end, 10000)

    # 4. Call the track_eigen_decomposition function
    Qs_ode, Lambdas_ode, sol = None, None, None
    success = False
    message = "Tracking failed."
    state = None

    try:
        Qs_ode, Lambdas_ode, sol = track_eigen_decomposition(
            A_func, dA_func, (t_start, t_end), t_eval, rtol=1e-13, atol=1e-12
        )
        success = sol.success
        message = sol.message
        state = sol.status
    except RuntimeError as e:
        message = f"Tracking failed: {e}"

    # If tracking failed, return early
    if not success:
         return EigenTrackingResults(
            t_eval=sol.t if sol else None, Qs=None, Lambdas=None, magnitudes=None,
            pseudo_magnitudes=None, errors=None, zero_indices=None,
            success=success, message=message, state=state,
            errors_before_correction=None
        )


    # 6. Extract the original eigenvalue traces
    eigenvalues_traces = np.array([np.diag(L) for L in Lambdas_ode])

    # 7. Identify indices of eigenvalues that cross zero
    zero_indices = []
    for i in range(eigenvalues_traces.shape[1]):
        lambda_i = eigenvalues_traces[:, i]
        if np.amin(lambda_i) < 0.0 < np.amax(lambda_i):
            zero_indices.append(i)

    # 8. Calculate original magnitudes, pseudo-magnitudes, and reconstruction errors
    original_magnitudes = []
    original_pseudo_magnitudes = []
    errors_before_correction = []

    for i, t in enumerate(sol.t):
        Q_t = Qs_ode[i]
        Lambda_t = Lambdas_ode[i]

        Lambda_inverse = np.linalg.inv(Lambda_t)

        v = Q_t.T @ np.ones(D.shape[0])

        mag = v.T @ Lambda_inverse @ v
        original_magnitudes.append(mag)

        pseudo_Lambda_inverse = Lambda_inverse.copy()
        if zero_indices:
            pseudo_Lambda_inverse[zero_indices, zero_indices] = 0

        pseudo_mag = v.T @ pseudo_Lambda_inverse @ v
        original_pseudo_magnitudes.append(pseudo_mag)

        A_t = A_func(t)
        reconstructed_A = Q_t @ Lambda_t @ Q_t.T
        error = np.linalg.norm(A_t - reconstructed_A, 'fro')
        errors_before_correction.append(error)

    # 9. Initialize variables for corrected results
    corrected_Qs = None
    corrected_Lambdas = None
    corrected_magnitudes = None
    corrected_pseudo_magnitudes = None
    errors_after_correction = None

    # 10. Apply correction if requested
    if apply_correction:
        try:
            corrected_Qs, corrected_Lambdas = correct_trajectory(
                A_func, sol.t, Qs_ode, Lambdas_ode
            )

            # Calculate corrected magnitudes and pseudo-magnitudes
            corrected_magnitudes = []
            corrected_pseudo_magnitudes = []
            errors_after_correction = []

            for i, t in enumerate(sol.t):
                Q_t = corrected_Qs[i]
                Lambda_t = corrected_Lambdas[i]

                Lambda_inverse = np.linalg.inv(Lambda_t)

                v = Q_t.T @ np.ones(D.shape[0])

                mag = v.T @ Lambda_inverse @ v
                corrected_magnitudes.append(mag)

                pseudo_Lambda_inverse = Lambda_inverse.copy()
                if zero_indices:
                    pseudo_Lambda_inverse[zero_indices, zero_indices] = 0

                pseudo_mag = v.T @ pseudo_Lambda_inverse @ v
                corrected_pseudo_magnitudes.append(pseudo_mag)

                # Calculate corrected reconstruction error
                A_t = A_func(t)
                reconstructed_A = Q_t @ Lambda_t @ Q_t.T
                error = np.linalg.norm(A_t - reconstructed_A, 'fro')
                errors_after_correction.append(error)

        except Exception as e:
            print(f"Correction failed: {e}")
            # Proceed with original results if correction fails
            apply_correction = False # Revert to original results


    # 11. Select results based on apply_correction flag
    if apply_correction:
        final_Qs = corrected_Qs
        final_Lambdas = corrected_Lambdas
        final_magnitudes = corrected_magnitudes
        final_pseudo_magnitudes = corrected_pseudo_magnitudes
        final_errors = errors_after_correction
        final_errors_before_correction = errors_before_correction
    else:
        final_Qs = Qs_ode
        final_Lambdas = Lambdas_ode
        final_magnitudes = original_magnitudes
        final_pseudo_magnitudes = original_pseudo_magnitudes
        final_errors = errors_before_correction
        final_errors_before_correction = None # Set to None if correction wasn't applied


    # 12. Populate the EigenTrackingResults namedtuple
    results = EigenTrackingResults(
        t_eval=sol.t,
        Qs=final_Qs,
        Lambdas=final_Lambdas,
        magnitudes=final_magnitudes,
        pseudo_magnitudes=final_pseudo_magnitudes,
        errors=final_errors,
        zero_indices=zero_indices,
        success=success,
        message=message,
        state=state,
        errors_before_correction=final_errors_before_correction # Include only if correction applied
    )

    # 13. Return the namedtuple
<<<<<<< HEAD
    return results
=======
    return results

def plot_eigen_tracking_results(results: EigenTrackingResults, axes=None):
    """
    Plots the results from the EigenTrackingResults namedtuple.

    Args:
        results (EigenTrackingResults): The namedtuple containing the tracking results.
        axes (np.ndarray, optional): A numpy array of matplotlib axes objects
                                     (e.g., from plt.subplots(1, 3)).
                                     If None, a new figure and axes are created.

    Returns:
        np.ndarray: A numpy array of the used axes objects.
    """
    if axes is None:
        _, axes = plt.subplots(1, 3, figsize=(18, 6))
        show_plot = True
    else:
        axes[0].get_figure() # Get the figure from the provided axes
        show_plot = False

    # 1. Plot Eigenvalue Trajectories
    ax1 = axes[0]
    if results.Lambdas is not None and results.t_eval is not None:
        eigenvalues_traces = np.array([np.diag(L) for L in results.Lambdas])
        for i in range(eigenvalues_traces.shape[1]):
            ax1.plot(results.t_eval, eigenvalues_traces[:, i], label=f'λ_{i+1}(t)')
        ax1.set_title('Eigenvalue Trajectories')
        ax1.set_xlabel('Parameter t')
        ax1.set_xscale('log')
        ax1.set_ylabel('Eigenvalues')
        ax1.legend()
        ax1.grid(True)

    # 2. Plot Reconstruction Error
    ax2 = axes[1]
    if results.errors is not None and results.t_eval is not None:
        ax2.semilogy(results.t_eval, results.errors, label='Reconstruction Error', color='crimson')
        if results.errors_before_correction is not None:
             ax2.semilogy(results.t_eval, results.errors_before_correction, label='Original ODE Error', linestyle='--', color='darkblue')

        ax2.set_title('Reconstruction Error')
        ax2.set_xlabel('Parameter t')
        ax2.set_xscale('log')
        ax2.set_ylabel(r'$||A(t) - Q(t)\Lambda(t)Q(t)^T||_F$ (log scale)')
        ax2.legend()
        ax2.grid(True)


    # 3. Plot Magnitude vs Pseudo-Magnitude
    ax3 = axes[2]
    if results.magnitudes is not None and results.pseudo_magnitudes is not None and results.t_eval is not None:
        ax3.plot(results.t_eval, results.magnitudes, color='darkred', label='Magnitude')
        ax3.plot(results.t_eval, results.pseudo_magnitudes, color='darkgreen', label='Pseudo-Magnitude')

        ax3.set_title('Magnitude vs Pseudo-Magnitude')
        ax3.set_xlabel('Parameter t')
        ax3.set_xscale('log')
        ax3.set_ylabel('Value')
        # Set a reasonable y-axis limit
        y_min = -1
        y_max = np.amax(results.pseudo_magnitudes) + 2
        ax3.set_ylim(y_min, y_max)

        ax3.legend()
        ax3.grid(True)

    plt.tight_layout()

    if show_plot:
        plt.show()

    return axes
>>>>>>> e2811029
<|MERGE_RESOLUTION|>--- conflicted
+++ resolved
@@ -484,81 +484,4 @@
     )
 
     # 13. Return the namedtuple
-<<<<<<< HEAD
-    return results
-=======
-    return results
-
-def plot_eigen_tracking_results(results: EigenTrackingResults, axes=None):
-    """
-    Plots the results from the EigenTrackingResults namedtuple.
-
-    Args:
-        results (EigenTrackingResults): The namedtuple containing the tracking results.
-        axes (np.ndarray, optional): A numpy array of matplotlib axes objects
-                                     (e.g., from plt.subplots(1, 3)).
-                                     If None, a new figure and axes are created.
-
-    Returns:
-        np.ndarray: A numpy array of the used axes objects.
-    """
-    if axes is None:
-        _, axes = plt.subplots(1, 3, figsize=(18, 6))
-        show_plot = True
-    else:
-        axes[0].get_figure() # Get the figure from the provided axes
-        show_plot = False
-
-    # 1. Plot Eigenvalue Trajectories
-    ax1 = axes[0]
-    if results.Lambdas is not None and results.t_eval is not None:
-        eigenvalues_traces = np.array([np.diag(L) for L in results.Lambdas])
-        for i in range(eigenvalues_traces.shape[1]):
-            ax1.plot(results.t_eval, eigenvalues_traces[:, i], label=f'λ_{i+1}(t)')
-        ax1.set_title('Eigenvalue Trajectories')
-        ax1.set_xlabel('Parameter t')
-        ax1.set_xscale('log')
-        ax1.set_ylabel('Eigenvalues')
-        ax1.legend()
-        ax1.grid(True)
-
-    # 2. Plot Reconstruction Error
-    ax2 = axes[1]
-    if results.errors is not None and results.t_eval is not None:
-        ax2.semilogy(results.t_eval, results.errors, label='Reconstruction Error', color='crimson')
-        if results.errors_before_correction is not None:
-             ax2.semilogy(results.t_eval, results.errors_before_correction, label='Original ODE Error', linestyle='--', color='darkblue')
-
-        ax2.set_title('Reconstruction Error')
-        ax2.set_xlabel('Parameter t')
-        ax2.set_xscale('log')
-        ax2.set_ylabel(r'$||A(t) - Q(t)\Lambda(t)Q(t)^T||_F$ (log scale)')
-        ax2.legend()
-        ax2.grid(True)
-
-
-    # 3. Plot Magnitude vs Pseudo-Magnitude
-    ax3 = axes[2]
-    if results.magnitudes is not None and results.pseudo_magnitudes is not None and results.t_eval is not None:
-        ax3.plot(results.t_eval, results.magnitudes, color='darkred', label='Magnitude')
-        ax3.plot(results.t_eval, results.pseudo_magnitudes, color='darkgreen', label='Pseudo-Magnitude')
-
-        ax3.set_title('Magnitude vs Pseudo-Magnitude')
-        ax3.set_xlabel('Parameter t')
-        ax3.set_xscale('log')
-        ax3.set_ylabel('Value')
-        # Set a reasonable y-axis limit
-        y_min = -1
-        y_max = np.amax(results.pseudo_magnitudes) + 2
-        ax3.set_ylim(y_min, y_max)
-
-        ax3.legend()
-        ax3.grid(True)
-
-    plt.tight_layout()
-
-    if show_plot:
-        plt.show()
-
-    return axes
->>>>>>> e2811029
+    return results